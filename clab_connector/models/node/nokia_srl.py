# clab_connector/models/node/nokia_srl.py

import logging
import re
from typing import ClassVar

from clab_connector.utils import helpers
from clab_connector.utils.constants import SUBSTEP_INDENT

from .base import Node

logger = logging.getLogger(__name__)


class NokiaSRLinuxNode(Node):
    """
    Nokia SR Linux Node representation.

    This subclass implements specific logic for SR Linux nodes, including
    naming, interface mapping, and EDA resource generation.
    """

    SRL_USERNAME = "admin"
    SRL_PASSWORD = "NokiaSrl1!"
    NODE_TYPE = "srlinux"
    GNMI_PORT = "57410"
    VERSION_PATH = ".system.information.version"
    YANG_PATH = "https://eda-asvr.eda-system.svc/eda-system/clab-schemaprofiles/{artifact_name}/{filename}"
    SRL_IMAGE = "eda-system/srlimages/srlinux-{version}-bin/srlinux.bin"
    SRL_IMAGE_MD5 = "eda-system/srlimages/srlinux-{version}-bin/srlinux.bin.md5"

    # Mapping for EDA operating system
    EDA_OPERATING_SYSTEM: ClassVar[str] = "srl"

    def __init__(self, name, kind, node_type, version, mgmt_ipv4):
        """Initialize a Nokia SR Linux node and check for deprecated type syntax."""
        super().__init__(name, kind, node_type, version, mgmt_ipv4)

        # Check if using old syntax (without dash) and warn about deprecation
        if self.node_type and "-" not in self.node_type:
            if "ixr" in self.node_type.lower():
                logger.warning(
                    f"Node '{self.name}' uses deprecated type syntax '{self.node_type}'. "
                    f"Please update to '{self.node_type.replace('ixr', 'ixr-')}'. "
                    "Old syntax will be deprecated in early 2026."
                )
            elif self.node_type.lower() == "ixsa1":
                logger.warning(
                    f"Node '{self.name}' uses deprecated type syntax '{self.node_type}'. "
                    f"Please update to 'ixs-a1'. "
                    "Old syntax will be deprecated in early 2026."
                )

    SUPPORTED_SCHEMA_PROFILES: ClassVar[dict[str, str]] = {
        "24.10.1": (
            "https://github.com/nokia/srlinux-yang-models/"
            "releases/download/v24.10.1/srlinux-24.10.1-492.zip"
        ),
        "24.10.2": (
            "https://github.com/nokia/srlinux-yang-models/"
            "releases/download/v24.10.2/srlinux-24.10.2-357.zip"
        ),
        "24.10.3": (
            "https://github.com/nokia/srlinux-yang-models/"
            "releases/download/v24.10.3/srlinux-24.10.3-201.zip"
        ),
        "24.10.4": (
            "https://github.com/nokia/srlinux-yang-models/"
            "releases/download/v24.10.4/srlinux-24.10.4-244.zip"
        ),
        "25.3.1": (
            "https://github.com/nokia/srlinux-yang-models/"
            "releases/download/v25.3.1/srlinux-25.3.1-149.zip"
        ),
        "25.3.2": (
            "https://github.com/nokia-eda/schema-profiles/"
            "releases/download/nokia-srl-25.3.2/srlinux-25.3.2-312.zip"
        ),
        "25.3.3": (
            "https://github.com/nokia-eda/schema-profiles/"
            "releases/download/nokia-srl-25.3.3/srlinux-25.3.3-158.zip"
        ),
        "25.7.1": (
            "https://github.com/nokia-eda/schema-profiles/"
            "releases/download/nokia-srl-25.7.1/srlinux-25.7.1-180.zip"
        ),
    }

    def get_default_node_type(self):
        """
        Return the default node type for an SR Linux node.

        Returns
        -------
        str
            The default node type (e.g., "ixrd3l").
        """
        return "ixrd3l"

    def get_platform(self):
        """
        Return the platform name based on node type.

        Returns
        -------
        str
            The platform name (e.g. '7220 IXR-D3L').
        """
<<<<<<< HEAD
        m = re.match(r"(?i)(^ixr|^sxr|^ixs)-?(.*)$", self.node_type)
        if m:
            prefix = (m.group(1) or "")
            suffix = (m.group(2) or "")
            if prefix.lower().startswith("ixr") and suffix.lower().startswith(("h", "d")):
               return f"7220 IXR-{suffix.upper()}"
            elif prefix.lower().startswith("sxr"):
               return f"7730 IXR-{suffix.upper()}" 
            elif prefix.lower().startswith("ixs"):
               return f"7215 IXS-{suffix.upper()}"
            else: 
               return f"7250 IXR-{suffix.upper()}"
        else: 
            return f"NoMatchOnClabType"
=======
        # Handle IXS-A1 with both old (ixsa1) and new (ixs-a1) syntax
        if self.node_type and self.node_type.lower() in ["ixsa1", "ixs-a1"]:
            return "7215 IXS-A1"

        # Handle both old (ixrd2l) and new (ixr-d2l) clab type syntax
        t = self.node_type.replace("ixr-", "").replace("ixr", "")
        return f"7220 IXR-{t.upper()}"
>>>>>>> 7e273c5d

    def is_eda_supported(self):
        """
        Indicates SR Linux nodes are EDA-supported.

        Returns
        -------
        bool
            True for SR Linux.
        """
        return True

    def get_profile_name(self, topology):
        """
        Generate a NodeProfile name specific to this SR Linux node.

        Parameters
        ----------
        topology : Topology
            The topology object.

        Returns
        -------
        str
            The NodeProfile name for EDA.
        """
        self._require_version()
        return f"{topology.get_eda_safe_name()}-{self.NODE_TYPE}-{self.version}"

    def get_node_profile(self, topology):
        """
        Render the NodeProfile YAML for this SR Linux node.
        """
        logger.debug(f"Rendering node profile for {self.name}")
        self._require_version()
        artifact_name = self.get_artifact_name()
        filename = f"srlinux-{self.version}.zip"

        data = {
            "namespace": f"clab-{topology.name}",
            "profile_name": self.get_profile_name(topology),
            "sw_version": self.version,
            "gnmi_port": self.GNMI_PORT,
            "operating_system": self.EDA_OPERATING_SYSTEM,
            "version_path": self.VERSION_PATH,
            "version_match": "v{}.*".format(self.version.replace(".", "\\.")),
            "yang_path": self.YANG_PATH.format(
                artifact_name=artifact_name, filename=filename
            ),
            "node_user": "admin",
            "onboarding_password": self.SRL_PASSWORD,
            "onboarding_username": self.SRL_USERNAME,
            "sw_image": self.SRL_IMAGE.format(version=self.version),
            "sw_image_md5": self.SRL_IMAGE_MD5.format(version=self.version),
        }
        return helpers.render_template("node-profile.j2", data)

    def get_toponode(self, topology):
        """
        Render the TopoNode YAML for this SR Linux node.
        """
        logger.info(f"{SUBSTEP_INDENT}Creating toponode for {self.name}")
        self._require_version()
        role_value = "leaf"
        nl = self.name.lower()
        if "spine" in nl:
            role_value = "spine"
        elif "borderleaf" in nl or "bl" in nl:
            role_value = "borderleaf"
        elif "dcgw" in nl:
            role_value = "dcgw"

        data = {
            "namespace": f"clab-{topology.name}",
            "node_name": self.get_node_name(topology),
            "topology_name": topology.get_eda_safe_name(),
            "role_value": role_value,
            "node_profile": self.get_profile_name(topology),
            "kind": self.EDA_OPERATING_SYSTEM,
            "platform": self.get_platform(),
            "sw_version": self.version,
            "mgmt_ip": self.mgmt_ipv4,
            "containerlab_label": "managedSrl",
        }
        return helpers.render_template("toponode.j2", data)

    def get_interface_name_for_kind(self, ifname):
        """
        Convert a containerlab interface name to an SR Linux style interface.

        Parameters
        ----------
        ifname : str
            Containerlab interface name, e.g., 'e1-1'.

        Returns
        -------
        str
            SR Linux style name, e.g. 'ethernet-1-1'.
        """
        pattern = re.compile(r"^e(\d+)-(\d+)$")
        match = pattern.match(ifname)
        if match:
            return f"ethernet-{match.group(1)}-{match.group(2)}"
        return ifname

    def get_topolink_interface(self, topology, ifname, other_node):
        """
        Render the Interface CR YAML for an SR Linux link endpoint.

        Parameters
        ----------
        topology : Topology
            The topology object.
        ifname : str
            The containerlab interface name on this node.
        other_node : Node
            The peer node.

        Returns
        -------
        str
            The rendered Interface CR YAML.
        """
        logger.debug(f"{SUBSTEP_INDENT}Creating topolink interface for {self.name}")
        role = "interSwitch"
        if other_node is None or not other_node.is_eda_supported():
            role = "edge"
        data = {
            "namespace": f"clab-{topology.name}",
            "interface_name": self.get_topolink_interface_name(topology, ifname),
            "label_key": "eda.nokia.com/role",
            "label_value": role,
            "encap_type": "'null'",
            "node_name": self.get_node_name(topology),
            "interface": self.get_interface_name_for_kind(ifname),
            "description": f"{role} link to {other_node.get_node_name(topology)}",
        }
        return helpers.render_template("interface.j2", data)

    def needs_artifact(self):
        """
        SR Linux nodes may require a YANG artifact.

        Returns
        -------
        bool
            True if an artifact is needed based on the version.
        """
        return True

    def get_artifact_name(self):
        """
        Return a name for the SR Linux schema artifact.

        Returns
        -------
        str
            A string such as 'clab-srlinux-24.10.1'.
        """
        return f"clab-srlinux-{self.version}"

    def get_artifact_info(self):
        """
        Return artifact metadata for the SR Linux YANG schema file.

        Returns
        -------
        tuple
            (artifact_name, filename, download_url)
        """
        if self.version not in self.SUPPORTED_SCHEMA_PROFILES:
            logger.warning(
                f"{SUBSTEP_INDENT}No schema profile for version {self.version}"
            )
            return (None, None, None)
        artifact_name = self.get_artifact_name()
        filename = f"srlinux-{self.version}.zip"
        download_url = self.SUPPORTED_SCHEMA_PROFILES[self.version]
        return (artifact_name, filename, download_url)

    def get_artifact_yaml(self, artifact_name, filename, download_url):
        """
        Render the Artifact CR YAML for the SR Linux YANG schema.

        Parameters
        ----------
        artifact_name : str
            The name of the artifact in EDA.
        filename : str
            The artifact file name.
        download_url : str
            The download URL of the artifact file.

        Returns
        -------
        str
            The rendered Artifact CR YAML.
        """
        data = {
            "artifact_name": artifact_name,
            "namespace": "eda-system",
            "artifact_filename": filename,
            "artifact_url": download_url,
        }
        return helpers.render_template("artifact.j2", data)<|MERGE_RESOLUTION|>--- conflicted
+++ resolved
@@ -106,7 +106,6 @@
         str
             The platform name (e.g. '7220 IXR-D3L').
         """
-<<<<<<< HEAD
         m = re.match(r"(?i)(^ixr|^sxr|^ixs)-?(.*)$", self.node_type)
         if m:
             prefix = (m.group(1) or "")
@@ -121,15 +120,6 @@
                return f"7250 IXR-{suffix.upper()}"
         else: 
             return f"NoMatchOnClabType"
-=======
-        # Handle IXS-A1 with both old (ixsa1) and new (ixs-a1) syntax
-        if self.node_type and self.node_type.lower() in ["ixsa1", "ixs-a1"]:
-            return "7215 IXS-A1"
-
-        # Handle both old (ixrd2l) and new (ixr-d2l) clab type syntax
-        t = self.node_type.replace("ixr-", "").replace("ixr", "")
-        return f"7220 IXR-{t.upper()}"
->>>>>>> 7e273c5d
 
     def is_eda_supported(self):
         """
