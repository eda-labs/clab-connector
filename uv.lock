--- conflicted
+++ resolved
@@ -217,11 +217,11 @@
 
 [[package]]
 name = "clab-connector"
-<<<<<<< HEAD
-version = "0.5.9"
-=======
+
+
+
 version = "0.5.10"
->>>>>>> 9d42d046
+
 source = { editable = "." }
 dependencies = [
     { name = "bcrypt" },
